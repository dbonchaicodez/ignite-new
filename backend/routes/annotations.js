--- conflicted
+++ resolved
@@ -1,13 +1,9 @@
 const express = require('express');
 const router = express.Router();
-// const Annotation = require('../models/Annotation');
-// const { ensureAuthenticated } = require('../middleware/auth');
+const Annotation = require('../models/Annotation');
+const { ensureAuthenticated } = require('../middleware/auth');
 
-<<<<<<< HEAD
-// // Get annotations for a user and PDF
-=======
 // Get annotations for a user and PDF
->>>>>>> 2a5ade4a
 // router.get('/:pdfId', ensureAuthenticated, async (req, res) => {
 //   try {
 //     const annotation = await Annotation.findOne({
@@ -20,11 +16,7 @@
 //   }
 // });
 
-<<<<<<< HEAD
-// // Save or update annotations for a user and PDF
-=======
 // Save or update annotations for a user and PDF
->>>>>>> 2a5ade4a
 // router.post('/:pdfId', ensureAuthenticated, async (req, res) => {
 //   try {
 //     const { annotationData } = req.body;
